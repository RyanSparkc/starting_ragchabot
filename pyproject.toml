--- conflicted
+++ resolved
@@ -12,10 +12,17 @@
     "uvicorn==0.35.0",
     "python-multipart==0.0.20",
     "python-dotenv==1.1.1",
-<<<<<<< HEAD
     "pytest>=8.0.0",
     "pytest-asyncio>=0.25.0",
     "httpx>=0.27.0",
+]
+
+[project.optional-dependencies]
+dev = [
+    "black>=24.0.0",
+    "flake8>=7.0.0",
+    "isort>=5.13.0",
+    "mypy>=1.8.0",
 ]
 
 [tool.pytest.ini_options]
@@ -27,16 +34,6 @@
 python_functions = ["test_*"]
 asyncio_mode = "auto"
 asyncio_default_fixture_loop_scope = "function"
-=======
-]
-
-[project.optional-dependencies]
-dev = [
-    "black>=24.0.0",
-    "flake8>=7.0.0",
-    "isort>=5.13.0",
-    "mypy>=1.8.0",
-]
 
 [tool.black]
 line-length = 88
@@ -79,5 +76,4 @@
 warn_unused_ignores = true
 warn_no_return = true
 warn_unreachable = true
-strict_equality = true
->>>>>>> adfa9f8b
+strict_equality = true